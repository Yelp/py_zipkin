--- conflicted
+++ resolved
@@ -8,15 +8,8 @@
 from py_zipkin.logging_helper import zipkin_logger
 from py_zipkin.logging_helper import ZipkinLoggerHandler
 from py_zipkin.logging_helper import ZipkinLoggingContext
-<<<<<<< HEAD
-from py_zipkin.thread_local import get_zipkin_attrs
-from py_zipkin.thread_local import pop_zipkin_attrs
-from py_zipkin.thread_local import push_zipkin_attrs
-=======
 from py_zipkin.stack import ThreadLocalStack
->>>>>>> 43d3dbc8
 from py_zipkin.thrift import create_binary_annotation
-from py_zipkin.thrift import SERVER_ADDR_VAL
 from py_zipkin.thrift import create_endpoint
 from py_zipkin.thrift import SERVER_ADDR_VAL
 from py_zipkin.thrift import zipkin_core
@@ -119,11 +112,8 @@
         report_root_timestamp=False,
         use_128bit_trace_id=False,
         host=None,
-<<<<<<< HEAD
+        context_stack=None,
         firehose_handler=None
-=======
-        context_stack=None,
->>>>>>> 43d3dbc8
     ):
         """Logs a zipkin span. If this is the root span, then a zipkin
         trace is started as well.
@@ -176,6 +166,10 @@
         :param context_stack: explicit context stack for storing
             zipkin attributes
         :type context_stack: list
+        :param firehose_handler: [EXPERIMENTAL] Similar to transport_handler,
+            except that it will receive 100% of the spans regardless of trace
+            sampling rate
+        :type firehose_handler: function
         """
         self.service_name = service_name
         self.span_name = span_name
@@ -237,11 +231,8 @@
                 sample_rate=self.sample_rate,
                 include=self.include,
                 host=self.host,
-<<<<<<< HEAD
-                firehose_handler=self.firehose_handler
-=======
                 context_stack=self._context_stack,
->>>>>>> 43d3dbc8
+                firehose_handler=self.firehose_handler,
             ):
                 return f(*args, **kwargs)
         return decorated
@@ -283,13 +274,8 @@
                 )
 
         if not self.zipkin_attrs:
-<<<<<<< HEAD
-            # Is this span is inside the context of an existing trace?
-            existing_zipkin_attrs = get_zipkin_attrs()
-=======
             # This span is inside the context of an existing trace
             existing_zipkin_attrs = self._context_stack.get()
->>>>>>> 43d3dbc8
             if existing_zipkin_attrs:
                 self.zipkin_attrs = ZipkinAttrs(
                     trace_id=existing_zipkin_attrs.trace_id,
